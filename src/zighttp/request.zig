--- conflicted
+++ resolved
@@ -1,6 +1,6 @@
+const ParseError = error{ NoRequestLine, MethodNotFound, UnrecognizedRequestFormat, InvalidHttpVersion, InvalidContentLength, HeadersTooLarge, BodyTooLarge, ReaderError } || std.mem.Allocator.Error || std.fs.File.ReadError || error{EndOfStream};
+
 pub const Request = struct {
-<<<<<<< HEAD
-=======
     method: http.Method,
     target: []const u8,
     version: http.Version,
@@ -201,6 +201,6 @@
     try std.testing.expectEqualStrings("text/plain", request.getHeader("Content-Type").?);
     try std.testing.expectEqualStrings("9", request.getHeader("Content-Length").?);
 }
->>>>>>> 639ff134
-
-};+
+const std = @import("std");
+const http = @import("./http.zig");